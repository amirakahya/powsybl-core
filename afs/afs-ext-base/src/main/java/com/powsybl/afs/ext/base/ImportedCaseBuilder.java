/**
 * Copyright (c) 2017, RTE (http://www.rte-france.com)
 * This Source Code Form is subject to the terms of the Mozilla Public
 * License, v. 2.0. If a copy of the MPL was not distributed with this
 * file, You can obtain one at http://mozilla.org/MPL/2.0/.
 */
package com.powsybl.afs.ext.base;

import com.powsybl.afs.AfsException;
import com.powsybl.afs.ProjectFileBuildContext;
import com.powsybl.afs.ProjectFileBuilder;
import com.powsybl.afs.ProjectFileCreationContext;
import com.powsybl.afs.storage.AppStorageDataSource;
import com.powsybl.afs.storage.NodeGenericMetadata;
import com.powsybl.afs.storage.NodeInfo;
import com.powsybl.commons.datasource.DataSource;
import com.powsybl.commons.datasource.DataSourceUtil;
import com.powsybl.commons.datasource.MemDataSource;
import com.powsybl.commons.datasource.ReadOnlyDataSource;
import com.powsybl.iidm.export.Exporters;
import com.powsybl.iidm.export.ExportersLoader;
import com.powsybl.iidm.export.ExportersServiceLoader;
import com.powsybl.iidm.import_.ImportConfig;
import com.powsybl.iidm.import_.Importer;
import com.powsybl.iidm.import_.Importers;
import com.powsybl.iidm.import_.ImportersLoader;
import com.powsybl.iidm.network.Network;

import java.io.IOException;
import java.io.OutputStreamWriter;
import java.io.UncheckedIOException;
import java.io.Writer;
import java.nio.charset.StandardCharsets;
import java.nio.file.Path;
import java.util.Map;
import java.util.Objects;
import java.util.Properties;

/**
 * Builder for the project file {@link ImportedCase}.
 *
 * @author Geoffroy Jamgotchian <geoffroy.jamgotchian at rte-france.com>
 */
public class ImportedCaseBuilder implements ProjectFileBuilder<ImportedCase> {

    private final ProjectFileBuildContext context;

    private final ExportersLoader exportersLoader;

    private final ImportersLoader importersLoader;

    private final ImportConfig importConfig;

    private String name;

    private ReadOnlyDataSource dataSource;

    private Importer importer;

    private final Properties parameters = new Properties();

    public ImportedCaseBuilder(ProjectFileBuildContext context, ImportersLoader importersLoader, ImportConfig importConfig) {
        this(context, new ExportersServiceLoader(), importersLoader, importConfig);
    }

    public ImportedCaseBuilder(ProjectFileBuildContext context, ExportersLoader exportersLoader, ImportersLoader importersLoader, ImportConfig importConfig) {
        this.context = Objects.requireNonNull(context);
        this.exportersLoader = Objects.requireNonNull(exportersLoader);
        this.importersLoader = Objects.requireNonNull(importersLoader);
        this.importConfig = Objects.requireNonNull(importConfig);
    }

    public ImportedCaseBuilder withName(String name) {
        this.name = name;
        return this;
    }

    public ImportedCaseBuilder withCase(Case aCase) {
        Objects.requireNonNull(aCase);
        if (name == null) {
            name = aCase.getName();
        }
        dataSource = aCase.getDataSource();
        importer = aCase.getImporter();
        return this;
    }

    public ImportedCaseBuilder withFile(Path file) {
        withDatasource(Importers.createDataSource(file));
        if (name == null) {
            name = DataSourceUtil.getBaseName(file);
        }
        return this;
    }

    public ImportedCaseBuilder withDatasource(ReadOnlyDataSource dataSource) {
        Objects.requireNonNull(dataSource);
        importer = Importers.findImporter(dataSource, importersLoader, context.getProject().getFileSystem().getData().getShortTimeExecutionComputationManager(), importConfig);
        if (importer == null) {
            throw new AfsException("No importer found for this data source");
        }
        this.dataSource = dataSource;
        return this;
    }

    public ImportedCaseBuilder withNetwork(Network network) {
        Objects.requireNonNull(network);
        if (name == null) {
            name = network.getId();
        }
        DataSource memDataSource = new MemDataSource();
        Exporters.export(exportersLoader, "XIIDM", network, null, memDataSource);
        return withDatasource(memDataSource);
    }

    public ImportedCaseBuilder withParameter(String name, String value) {
        parameters.put(Objects.requireNonNull(name), Objects.requireNonNull(value));
        return this;
    }

    public ImportedCaseBuilder withParameters(Map<String, String> parameters) {
        this.parameters.putAll(Objects.requireNonNull(parameters));
        return this;
    }

    @Override
    public ImportedCase build() {
        if (dataSource == null) {
            throw new AfsException("Case or data source is not set");
        }
        if (name == null) {
            throw new AfsException("Name is not set (mandatory when importing directly from a data source)");
        }

        if (context.getStorage().getChildNode(context.getFolderInfo().getId(), name).isPresent()) {
            throw new AfsException("Parent folder already contains a '" + name + "' node");
        }

        // create project file
        NodeInfo info = context.getStorage().createNode(context.getFolderInfo().getId(), name, ImportedCase.PSEUDO_CLASS, "", ImportedCase.VERSION,
                new NodeGenericMetadata().setString(ImportedCase.FORMAT, importer.getFormat()));

        // store case data
        importer.copy(dataSource, new AppStorageDataSource(context.getStorage(), info.getId(), info.getName()));

        // store parameters
        try (Writer writer = new OutputStreamWriter(context.getStorage().writeBinaryData(info.getId(), ImportedCase.PARAMETERS), StandardCharsets.UTF_8)) {
            parameters.store(writer, "");
        } catch (IOException e) {
            throw new UncheckedIOException(e);
        }

<<<<<<< HEAD
        context.getStorage().setEnable(info.getId(), true);
=======
        context.getStorage().setEnable(context.getFolderInfo().getId(), true);
>>>>>>> 24f3abe3

        context.getStorage().flush();

        return new ImportedCase(new ProjectFileCreationContext(info, context.getStorage(), context.getProject()),
                                importersLoader);
    }
}<|MERGE_RESOLUTION|>--- conflicted
+++ resolved
@@ -149,12 +149,7 @@
         } catch (IOException e) {
             throw new UncheckedIOException(e);
         }
-
-<<<<<<< HEAD
         context.getStorage().setEnable(info.getId(), true);
-=======
-        context.getStorage().setEnable(context.getFolderInfo().getId(), true);
->>>>>>> 24f3abe3
 
         context.getStorage().flush();
 
