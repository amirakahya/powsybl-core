/**
 * Copyright (c) 2017, RTE (http://www.rte-france.com)
 * This Source Code Form is subject to the terms of the Mozilla Public
 * License, v. 2.0. If a copy of the MPL was not distributed with this
 * file, You can obtain one at http://mozilla.org/MPL/2.0/.
 */
package com.powsybl.afs.storage;

import com.google.common.collect.ImmutableList;
import com.google.common.collect.ImmutableMap;
import com.google.common.collect.ImmutableSet;
import com.google.common.collect.Sets;
import com.google.common.io.ByteStreams;
import com.powsybl.afs.storage.events.*;
import com.powsybl.commons.datasource.DataSource;
import com.powsybl.timeseries.*;
import org.junit.After;
import org.junit.Before;
import org.junit.Test;
import org.threeten.extra.Interval;

import java.io.*;
import java.nio.charset.StandardCharsets;
import java.time.Duration;
import java.util.Arrays;
import java.util.Collections;
import java.util.List;
import java.util.Map;
import java.util.concurrent.BlockingQueue;
import java.util.concurrent.LinkedBlockingQueue;
import java.util.stream.Collectors;

import static org.junit.Assert.*;

/**
 * @author Geoffroy Jamgotchian <geoffroy.jamgotchian at rte-france.com>
 */
public abstract class AbstractAppStorageTest {

    static final String FOLDER_PSEUDO_CLASS = "folder";
    static final String DATA_FILE_CLASS = "data";

    private ListenableAppStorage storage;

    private BlockingQueue<NodeEvent> eventStack;

    private AppStorageListener l = eventList -> eventStack.addAll(eventList.getEvents());

    protected abstract AppStorage createStorage();

    @Before
    public void setUp() throws Exception {
        eventStack = new LinkedBlockingQueue<>();

        AppStorage storage = createStorage();
        if (storage instanceof ListenableAppStorage) {
            this.storage = (ListenableAppStorage) storage;
        } else {
            this.storage = new DefaultListenableAppStorage(storage);
        }
        this.storage.addListener(l);
    }

    @After
    public void tearDown() {
        storage.close();
    }

    private void assertEventStack(NodeEvent... events) throws InterruptedException {
        for (NodeEvent event : events) {
            assertEquals(event, eventStack.take());
        }

        // assert all events have been checked
        assertTrue(eventStack.isEmpty());
    }

    private void discardEvents(int count) throws InterruptedException {
        for (int i = 0; i < count; i++) {
            eventStack.take();
        }
    }

    @Test
    public void test() throws IOException, InterruptedException {
        // 1) create root folder
        NodeInfo rootFolderInfo = storage.createRootNodeIfNotExists(storage.getFileSystemName(), FOLDER_PSEUDO_CLASS);
        storage.setEnable(rootFolderInfo.getId(), true);
        storage.flush();

        // check event
        assertEventStack(new NodeCreated(rootFolderInfo.getId(), null));

        assertNotNull(rootFolderInfo);

        // assert root folder is writable
        assertTrue(storage.isWritable(rootFolderInfo.getId()));

        // assert root folder parent is null
        assertFalse(storage.getParentNode(rootFolderInfo.getId()).isPresent());

        // check root folder name and pseudo class is correct
        assertEquals(storage.getFileSystemName(), storage.getNodeInfo(rootFolderInfo.getId()).getName());
        assertEquals(FOLDER_PSEUDO_CLASS, storage.getNodeInfo(rootFolderInfo.getId()).getPseudoClass());

        // assert root folder is empty
        assertTrue(storage.getChildNodes(rootFolderInfo.getId()).isEmpty());

        // 2) create a test folder
        NodeInfo testFolderInfo = storage.createNode(rootFolderInfo.getId(), "test", FOLDER_PSEUDO_CLASS, "", 0,
                new NodeGenericMetadata().setString("k", "v"));
        storage.setEnable(storage.getChildNode(rootFolderInfo.getId(), "test").get().getId(), true);
        storage.flush();

        // check event
        assertEventStack(new NodeCreated(testFolderInfo.getId(), rootFolderInfo.getId()));

        // assert parent of test folder is root folder
        assertEquals(rootFolderInfo, storage.getParentNode(testFolderInfo.getId()).orElseThrow(AssertionError::new));

        // check test folder infos are corrects
        assertEquals(testFolderInfo.getId(), storage.getNodeInfo(testFolderInfo.getId()).getId());
        assertEquals("test", storage.getNodeInfo(testFolderInfo.getId()).getName());
        assertEquals(FOLDER_PSEUDO_CLASS, storage.getNodeInfo(testFolderInfo.getId()).getPseudoClass());
        assertEquals(0, storage.getNodeInfo(testFolderInfo.getId()).getVersion());
        assertEquals(Collections.singletonMap("k", "v"), storage.getNodeInfo(testFolderInfo.getId()).getGenericMetadata().getStrings());
        assertTrue(storage.getNodeInfo(testFolderInfo.getId()).getGenericMetadata().getDoubles().isEmpty());
        assertTrue(storage.getNodeInfo(testFolderInfo.getId()).getGenericMetadata().getInts().isEmpty());
        assertTrue(storage.getNodeInfo(testFolderInfo.getId()).getGenericMetadata().getBooleans().isEmpty());
        assertEquals("", storage.getNodeInfo(testFolderInfo.getId()).getDescription());
        assertTrue(storage.getNodeInfo(testFolderInfo.getId()).getCreationTime() > 0);
        assertTrue(storage.getNodeInfo(testFolderInfo.getId()).getModificationTime() > 0);

        // check test folder is empty
        assertTrue(storage.getChildNodes(testFolderInfo.getId()).isEmpty());

        // check root folder has one child (test folder)
        assertEquals(1, storage.getChildNodes(rootFolderInfo.getId()).size());
        assertEquals(testFolderInfo, storage.getChildNodes(rootFolderInfo.getId()).get(0));
        assertTrue(storage.getChildNode(rootFolderInfo.getId(), "test").isPresent());
        assertEquals(testFolderInfo, storage.getChildNode(rootFolderInfo.getId(), "test").orElseThrow(AssertionError::new));

        // check getChildNode return null if child does not exist
        assertFalse(storage.getChildNode(rootFolderInfo.getId(), "???").isPresent());

        // 3) check description initial value and update
        assertEquals("", testFolderInfo.getDescription());
        storage.setDescription(testFolderInfo.getId(), "hello");
        storage.flush();

        // check event
        assertEventStack(new NodeDescriptionUpdated(testFolderInfo.getId(), "hello"));

        assertEquals("hello", storage.getNodeInfo(testFolderInfo.getId()).getDescription());

        // 4) check modifiation time update
        long oldModificationTime = testFolderInfo.getModificationTime();
        storage.updateModificationTime(testFolderInfo.getId());
        storage.flush();
        assertTrue(storage.getNodeInfo(testFolderInfo.getId()).getModificationTime() >= oldModificationTime);

        // 5) create 2 data nodes in test folder
        NodeInfo testDataInfo = storage.createNode(testFolderInfo.getId(), "data", DATA_FILE_CLASS, "", 0, new NodeGenericMetadata());
        NodeInfo testData2Info = storage.createNode(testFolderInfo.getId(), "data2", DATA_FILE_CLASS, "", 0,
                new NodeGenericMetadata().setString("s1", "v1")
                                         .setDouble("d1", 1d)
                                         .setInt("i1", 2)
                                         .setBoolean("b1", false));
        NodeInfo testData3Info = storage.createNode(testFolderInfo.getId(), "data3", DATA_FILE_CLASS, "", 0, new NodeGenericMetadata());
<<<<<<< HEAD
        storage.setEnable(testDataInfo.getId(), true);
        storage.setEnable(testData2Info.getId(), true);
        storage.setEnable(testData3Info.getId(), true);
=======
        storage.setEnable(storage.getChildNode(testFolderInfo.getId(), "data").get().getId(), true);
        storage.setEnable(storage.getChildNode(testFolderInfo.getId(), "data2").get().getId(), true);
        storage.setEnable(storage.getChildNode(testFolderInfo.getId(), "data3").get().getId(), true);
>>>>>>> 24f3abe3
        storage.flush();

        // check events
        assertEventStack(new NodeCreated(testDataInfo.getId(), testFolderInfo.getId()),
                     new NodeCreated(testData2Info.getId(), testFolderInfo.getId()),
                     new NodeCreated(testData3Info.getId(), testFolderInfo.getId()));

        // check info are correctly stored even with metadata
        assertEquals(testData2Info, storage.getNodeInfo(testData2Info.getId()));

        // check test folder has 3 children
        assertEquals(3, storage.getChildNodes(testFolderInfo.getId()).size());

        // check data nodes initial dependency state
        assertTrue(storage.getDependencies(testDataInfo.getId()).isEmpty());
        assertTrue(storage.getDependencies(testData2Info.getId()).isEmpty());
        assertTrue(storage.getBackwardDependencies(testDataInfo.getId()).isEmpty());
        assertTrue(storage.getBackwardDependencies(testData2Info.getId()).isEmpty());

        // 5b) create named data items in test folder
        DataSource ds1 = new AppStorageDataSource(storage, testFolderInfo.getId(), testFolderInfo.getName());
        try (Writer writer = new OutputStreamWriter(storage.writeBinaryData(testFolderInfo.getId(), "testData1"), StandardCharsets.UTF_8)) {
            writer.write("Content for testData1");
        } catch (IOException e) {
            throw new UncheckedIOException(e);
        }
        try (Writer writer = new OutputStreamWriter(storage.writeBinaryData(testFolderInfo.getId(), "testData2"), StandardCharsets.UTF_8)) {
            writer.write("Content for testData2");
        } catch (IOException e) {
            throw new UncheckedIOException(e);
        }
        try (Writer writer = new OutputStreamWriter(storage.writeBinaryData(testFolderInfo.getId(), "dataTest3"), StandardCharsets.UTF_8)) {
            writer.write("Content for dataTest3");
        } catch (IOException e) {
            throw new UncheckedIOException(e);
        }
        storage.flush();

        // check events
        assertEventStack(new NodeDataUpdated(testFolderInfo.getId(), "testData1"),
                new NodeDataUpdated(testFolderInfo.getId(), "testData2"),
                new NodeDataUpdated(testFolderInfo.getId(), "dataTest3"));

        // check data names
        assertEquals(ImmutableSet.of("testData2", "testData1", "dataTest3"), storage.getDataNames(testFolderInfo.getId()));

        // check data names seen from data source
        assertEquals(ImmutableSet.of("testData2", "testData1"), ds1.listNames("^testD.*"));

        // check children names (not data names)
        List<String> expectedChildrenNames = ImmutableList.of("data", "data2", "data3");
        List<String> actualChildrenNames = storage.getChildNodes(testFolderInfo.getId()).stream()
                .map(n -> n.getName()).collect(Collectors.toList());
        assertEquals(expectedChildrenNames, actualChildrenNames);

        // 6) create a dependency between data node and data node 2
        storage.addDependency(testDataInfo.getId(), "mylink", testData2Info.getId());
        storage.flush();

        // check event
        assertEventStack(new DependencyAdded(testDataInfo.getId(), "mylink"),
                         new BackwardDependencyAdded(testData2Info.getId(), "mylink"));

        // check dependency state
        assertEquals(ImmutableSet.of(new NodeDependency("mylink", testData2Info)), storage.getDependencies(testDataInfo.getId()));
        assertEquals(ImmutableSet.of(testDataInfo), storage.getBackwardDependencies(testData2Info.getId()));
        assertEquals(ImmutableSet.of(testData2Info), storage.getDependencies(testDataInfo.getId(), "mylink"));
        assertTrue(storage.getDependencies(testDataInfo.getId(), "mylink2").isEmpty());

        // 7) add then add a second dependency
        storage.addDependency(testDataInfo.getId(), "mylink2", testData2Info.getId());
        storage.flush();

        // check event
        assertEventStack(new DependencyAdded(testDataInfo.getId(), "mylink2"),
                         new BackwardDependencyAdded(testData2Info.getId(), "mylink2"));

        assertEquals(ImmutableSet.of(new NodeDependency("mylink", testData2Info), new NodeDependency("mylink2", testData2Info)), storage.getDependencies(testDataInfo.getId()));
        assertEquals(ImmutableSet.of(testDataInfo), storage.getBackwardDependencies(testData2Info.getId()));
        assertEquals(ImmutableSet.of(testData2Info), storage.getDependencies(testDataInfo.getId(), "mylink"));

        storage.removeDependency(testDataInfo.getId(), "mylink2", testData2Info.getId());
        storage.flush();

        // check event
        assertEventStack(new DependencyRemoved(testDataInfo.getId(), "mylink2"),
                         new BackwardDependencyRemoved(testData2Info.getId(), "mylink2"));

        assertEquals(ImmutableSet.of(new NodeDependency("mylink", testData2Info)), storage.getDependencies(testDataInfo.getId()));
        assertEquals(ImmutableSet.of(testDataInfo), storage.getBackwardDependencies(testData2Info.getId()));
        assertEquals(ImmutableSet.of(testData2Info), storage.getDependencies(testDataInfo.getId(), "mylink"));

        // 8) delete data node
        assertEquals(testFolderInfo.getId(), storage.deleteNode(testDataInfo.getId()));
        storage.flush();

        // check event
        assertEventStack(new NodeRemoved(testDataInfo.getId(), testFolderInfo.getId()));

        // check test folder children have been correctly updated
        assertEquals(2, storage.getChildNodes(testFolderInfo.getId()).size());

        // check data node 2 backward dependency has been correctly updated
        assertTrue(storage.getBackwardDependencies(testData2Info.getId()).isEmpty());

        // 9) check data node 2 metadata value
        assertEquals(ImmutableMap.of("s1", "v1"), testData2Info.getGenericMetadata().getStrings());
        assertEquals(ImmutableMap.of("d1", 1d), testData2Info.getGenericMetadata().getDoubles());
        assertEquals(ImmutableMap.of("i1", 2), testData2Info.getGenericMetadata().getInts());
        assertEquals(ImmutableMap.of("b1", false), testData2Info.getGenericMetadata().getBooleans());

        // 10) check data node 2 binary data write
        try (OutputStream os = storage.writeBinaryData(testData2Info.getId(), "blob")) {
            os.write("word2".getBytes(StandardCharsets.UTF_8));
        }
        storage.flush();

        // check event
        assertEventStack(new NodeDataUpdated(testData2Info.getId(), "blob"));

        try (InputStream is = storage.readBinaryData(testData2Info.getId(), "blob").orElseThrow(AssertionError::new)) {
            assertEquals("word2", new String(ByteStreams.toByteArray(is), StandardCharsets.UTF_8));

        }
        assertTrue(storage.dataExists(testData2Info.getId(), "blob"));
        assertFalse(storage.dataExists(testData2Info.getId(), "blob2"));
        assertEquals(ImmutableSet.of("blob"), storage.getDataNames(testData2Info.getId()));

        // 10 bis) check data remove
        assertFalse(storage.removeData(testData2Info.getId(), "blob2"));
        assertTrue(storage.removeData(testData2Info.getId(), "blob"));
        storage.flush();

        // check event
        assertEventStack(new NodeDataRemoved(testData2Info.getId(), "blob"));

        assertTrue(storage.getDataNames(testData2Info.getId()).isEmpty());
        assertFalse(storage.readBinaryData(testData2Info.getId(), "blob").isPresent());

        // 11) check data source using pattern api
        DataSource ds = new AppStorageDataSource(storage, testData2Info.getId(), testData2Info.getName());
        assertEquals(testData2Info.getName(), ds.getBaseName());
        assertFalse(ds.exists(null, "ext"));
        try (OutputStream os = ds.newOutputStream(null, "ext", false)) {
            os.write("word1".getBytes(StandardCharsets.UTF_8));
        }
        storage.flush();

        // check event
        assertEventStack(new NodeDataUpdated(testData2Info.getId(), "DATA_SOURCE_SUFFIX_EXT____ext"));

        assertTrue(ds.exists(null, "ext"));
        try (InputStream ignored = ds.newInputStream(null, "ext2")) {
            fail();
        } catch (Exception ignored) {
        }
        try (InputStream is = ds.newInputStream(null, "ext")) {
            assertEquals("word1", new String(ByteStreams.toByteArray(is), StandardCharsets.UTF_8));
        }

        assertFalse(ds.exists("file1"));

        // 12) check data source using file name api
        try (OutputStream os = ds.newOutputStream("file1", false)) {
            os.write("word1".getBytes(StandardCharsets.UTF_8));
        }
        storage.flush();

        // check event
        assertEventStack(new NodeDataUpdated(testData2Info.getId(), "DATA_SOURCE_FILE_NAME__file1"));

        assertTrue(ds.exists("file1"));
        try (InputStream ignored = ds.newInputStream("file2")) {
            fail();
        } catch (Exception ignored) {
        }
        try (InputStream is = ds.newInputStream("file1")) {
            assertEquals("word1", new String(ByteStreams.toByteArray(is), StandardCharsets.UTF_8));
        }

        // 13) create double time series
        TimeSeriesMetadata metadata1 = new TimeSeriesMetadata("ts1",
                                                              TimeSeriesDataType.DOUBLE,
                                                              ImmutableMap.of("var1", "value1"),
                                                              RegularTimeSeriesIndex.create(Interval.parse("2015-01-01T00:00:00Z/2015-01-01T01:15:00Z"),
                                                                                            Duration.ofMinutes(15)));
        storage.createTimeSeries(testData2Info.getId(), metadata1);
        storage.flush();

        // check event
        assertEventStack(new TimeSeriesCreated(testData2Info.getId(), "ts1"));

        // check double time series query
        assertEquals(Sets.newHashSet("ts1"), storage.getTimeSeriesNames(testData2Info.getId()));
        assertTrue(storage.timeSeriesExists(testData2Info.getId(), "ts1"));
        assertFalse(storage.timeSeriesExists(testData2Info.getId(), "ts9"));
        assertFalse(storage.timeSeriesExists(testData3Info.getId(), "ts1"));
        List<TimeSeriesMetadata> metadataList = storage.getTimeSeriesMetadata(testData2Info.getId(), Sets.newHashSet("ts1"));
        assertEquals(1, metadataList.size());
        assertEquals(metadata1, metadataList.get(0));
        assertTrue(storage.getTimeSeriesMetadata(testData3Info.getId(), Sets.newHashSet("ts1")).isEmpty());

        // 14) add data to double time series
        storage.addDoubleTimeSeriesData(testData2Info.getId(), 0, "ts1", Arrays.asList(new UncompressedDoubleDataChunk(2, new double[] {1d, 2d}),
                                                                                       new UncompressedDoubleDataChunk(5, new double[] {3d})));
        storage.flush();

        // check event
        assertEventStack(new TimeSeriesDataUpdated(testData2Info.getId(), "ts1"));

        // check versions
        assertEquals(ImmutableSet.of(0), storage.getTimeSeriesDataVersions(testData2Info.getId()));
        assertEquals(ImmutableSet.of(0), storage.getTimeSeriesDataVersions(testData2Info.getId(), "ts1"));

        // check double time series data query
        Map<String, List<DoubleDataChunk>> doubleTimeSeriesData = storage.getDoubleTimeSeriesData(testData2Info.getId(), Sets.newHashSet("ts1"), 0);
        assertEquals(1, doubleTimeSeriesData.size());
        assertEquals(Arrays.asList(new UncompressedDoubleDataChunk(2, new double[] {1d, 2d}),
                                   new UncompressedDoubleDataChunk(5, new double[] {3d})),
                     doubleTimeSeriesData.get("ts1"));
        assertTrue(storage.getDoubleTimeSeriesData(testData3Info.getId(), Sets.newHashSet("ts1"), 0).isEmpty());

        // 15) create a second string time series
        TimeSeriesMetadata metadata2 = new TimeSeriesMetadata("ts2",
                                                              TimeSeriesDataType.STRING,
                                                              ImmutableMap.of(),
                                                              RegularTimeSeriesIndex.create(Interval.parse("2015-01-01T00:00:00Z/2015-01-01T01:15:00Z"),
                                                                                            Duration.ofMinutes(15)));
        storage.createTimeSeries(testData2Info.getId(), metadata2);
        storage.flush();

        // check event
        assertEventStack(new TimeSeriesCreated(testData2Info.getId(), "ts2"));

        // check string time series query
        assertEquals(Sets.newHashSet("ts1", "ts2"), storage.getTimeSeriesNames(testData2Info.getId()));
        metadataList = storage.getTimeSeriesMetadata(testData2Info.getId(), Sets.newHashSet("ts1"));
        assertEquals(1, metadataList.size());

        // 16) add data to double time series
        storage.addStringTimeSeriesData(testData2Info.getId(), 0, "ts2", Arrays.asList(new UncompressedStringDataChunk(2, new String[] {"a", "b"}),
                                                                                       new UncompressedStringDataChunk(5, new String[] {"c"})));
        storage.flush();

        // check event
        assertEventStack(new TimeSeriesDataUpdated(testData2Info.getId(), "ts2"));

        // check string time series data query
        Map<String, List<StringDataChunk>> stringTimeSeriesData = storage.getStringTimeSeriesData(testData2Info.getId(), Sets.newHashSet("ts2"), 0);
        assertEquals(1, stringTimeSeriesData.size());
        assertEquals(Arrays.asList(new UncompressedStringDataChunk(2, new String[] {"a", "b"}),
                                   new UncompressedStringDataChunk(5, new String[] {"c"})),
                     stringTimeSeriesData.get("ts2"));

        // 17) clear time series
        storage.clearTimeSeries(testData2Info.getId());
        storage.flush();

        // check event
        assertEventStack(new TimeSeriesCleared(testData2Info.getId()));

        // check there is no more time series
        assertTrue(storage.getTimeSeriesNames(testData2Info.getId()).isEmpty());

        // 18) change parent test
        NodeInfo folder1Info = storage.createNode(rootFolderInfo.getId(), "test1", FOLDER_PSEUDO_CLASS, "", 0, new NodeGenericMetadata());
        NodeInfo folder2Info = storage.createNode(rootFolderInfo.getId(), "test2", FOLDER_PSEUDO_CLASS, "", 0, new NodeGenericMetadata());
<<<<<<< HEAD
        storage.setEnable(folder1Info.getId(), true);
        storage.setEnable(folder2Info.getId(), true);
=======
        storage.setEnable(storage.getChildNode(rootFolderInfo.getId(), "test1").get().getId(), true);
        storage.setEnable(storage.getChildNode(rootFolderInfo.getId(), "test2").get().getId(), true);
>>>>>>> 24f3abe3
        storage.flush();

        discardEvents(2);

        // create a file in folder 1
        NodeInfo fileInfo = storage.createNode(folder1Info.getId(), "file", "file-type", "", 0, new NodeGenericMetadata());
<<<<<<< HEAD
        storage.setEnable(fileInfo.getId(), true);
=======
        storage.setEnable(storage.getChildNode(folder1Info.getId(), "file").get().getId(), true);
>>>>>>> 24f3abe3
        storage.flush();

        discardEvents(1);

        // check parent folder
        assertEquals(folder1Info, storage.getParentNode(fileInfo.getId()).orElseThrow(AssertionError::new));

        // change parent to folder 2
        storage.setParentNode(fileInfo.getId(), folder2Info.getId());
        storage.flush();

        // check event
        assertEventStack(new ParentChanged(fileInfo.getId()));

        // check parent folder change
        assertEquals(folder2Info, storage.getParentNode(fileInfo.getId()).orElseThrow(AssertionError::new));

        // 18) delete node test

        // create root node and 2 folders
        NodeInfo folder3Info = storage.createNode(rootFolderInfo.getId(), "test3", FOLDER_PSEUDO_CLASS, "", 0, new NodeGenericMetadata());
        NodeInfo folder4Info = storage.createNode(rootFolderInfo.getId(), "test4", FOLDER_PSEUDO_CLASS, "", 0, new NodeGenericMetadata());
        storage.setEnable(storage.getChildNode(rootFolderInfo.getId(), "test3").get().getId(), true);
        storage.setEnable(storage.getChildNode(rootFolderInfo.getId(), "test4").get().getId(), true);
        storage.flush();

        discardEvents(2);

        storage.addDependency(folder3Info.getId(), "dep", folder4Info.getId());
        storage.addDependency(folder3Info.getId(), "dep2", folder4Info.getId());
        storage.flush();

        discardEvents(2);

        assertEquals(Collections.singleton(folder4Info), storage.getDependencies(folder3Info.getId(), "dep"));
        assertEquals(Collections.singleton(folder4Info), storage.getDependencies(folder3Info.getId(), "dep2"));

        storage.deleteNode(folder4Info.getId());

        assertTrue(storage.getDependencies(folder3Info.getId(), "dep").isEmpty());
        assertTrue(storage.getDependencies(folder3Info.getId(), "dep2").isEmpty());

        // 19) rename node test
        NodeInfo folder5Info = storage.createNode(rootFolderInfo.getId(), "test5", FOLDER_PSEUDO_CLASS, "", 0, new NodeGenericMetadata());
        NodeInfo folder51Info = storage.createNode(folder5Info.getId(), "child_of_test5", FOLDER_PSEUDO_CLASS, "", 0, new NodeGenericMetadata());
        NodeInfo folder52Info = storage.createNode(folder5Info.getId(), "another_child_of_test5", FOLDER_PSEUDO_CLASS, "", 0, new NodeGenericMetadata());
        storage.setEnable(storage.getChildNode(rootFolderInfo.getId(), "test5").get().getId(), true);
        storage.setEnable(storage.getChildNode(folder5Info.getId(), "child_of_test5").get().getId(), true);
        storage.setEnable(storage.getChildNode(folder5Info.getId(), "another_child_of_test5").get().getId(), true);
        storage.flush();

        String newName = "newtest5";

        storage.renameNode(folder5Info.getId(), newName);
        storage.flush();
        folder5Info = storage.getNodeInfo(folder5Info.getId());
        assertEquals(newName, folder5Info.getName());
        assertEquals(2, storage.getChildNodes(folder5Info.getId()).size());
        assertTrue(storage.getChildNode(folder5Info.getId(), "child_of_test5").isPresent());
        assertTrue(storage.getChildNode(folder5Info.getId(), "another_child_of_test5").isPresent());

        NodeInfo folder6Info = storage.createNode(rootFolderInfo.getId(), "test6", FOLDER_PSEUDO_CLASS, "", 0, new NodeGenericMetadata());
        storage.setEnable(storage.getChildNode(rootFolderInfo.getId(), "test6").get().getId(), true);
        try {
            storage.renameNode(folder6Info.getId(), null);
            fail();
        } catch (Exception ignored) {
        }

        NodeInfo folder7Info = storage.createNode(rootFolderInfo.getId(), "test7", FOLDER_PSEUDO_CLASS, "", 0, new NodeGenericMetadata());
        storage.setEnable(storage.getChildNode(rootFolderInfo.getId(), "test7").get().getId(), true);
        try {
            storage.renameNode(folder7Info.getId(), "");
            fail();
        } catch (Exception ignored) {
        }
    }
}<|MERGE_RESOLUTION|>--- conflicted
+++ resolved
@@ -167,15 +167,10 @@
                                          .setInt("i1", 2)
                                          .setBoolean("b1", false));
         NodeInfo testData3Info = storage.createNode(testFolderInfo.getId(), "data3", DATA_FILE_CLASS, "", 0, new NodeGenericMetadata());
-<<<<<<< HEAD
+
         storage.setEnable(testDataInfo.getId(), true);
         storage.setEnable(testData2Info.getId(), true);
         storage.setEnable(testData3Info.getId(), true);
-=======
-        storage.setEnable(storage.getChildNode(testFolderInfo.getId(), "data").get().getId(), true);
-        storage.setEnable(storage.getChildNode(testFolderInfo.getId(), "data2").get().getId(), true);
-        storage.setEnable(storage.getChildNode(testFolderInfo.getId(), "data3").get().getId(), true);
->>>>>>> 24f3abe3
         storage.flush();
 
         // check events
@@ -443,24 +438,15 @@
         // 18) change parent test
         NodeInfo folder1Info = storage.createNode(rootFolderInfo.getId(), "test1", FOLDER_PSEUDO_CLASS, "", 0, new NodeGenericMetadata());
         NodeInfo folder2Info = storage.createNode(rootFolderInfo.getId(), "test2", FOLDER_PSEUDO_CLASS, "", 0, new NodeGenericMetadata());
-<<<<<<< HEAD
         storage.setEnable(folder1Info.getId(), true);
         storage.setEnable(folder2Info.getId(), true);
-=======
-        storage.setEnable(storage.getChildNode(rootFolderInfo.getId(), "test1").get().getId(), true);
-        storage.setEnable(storage.getChildNode(rootFolderInfo.getId(), "test2").get().getId(), true);
->>>>>>> 24f3abe3
         storage.flush();
 
         discardEvents(2);
 
         // create a file in folder 1
         NodeInfo fileInfo = storage.createNode(folder1Info.getId(), "file", "file-type", "", 0, new NodeGenericMetadata());
-<<<<<<< HEAD
         storage.setEnable(fileInfo.getId(), true);
-=======
-        storage.setEnable(storage.getChildNode(folder1Info.getId(), "file").get().getId(), true);
->>>>>>> 24f3abe3
         storage.flush();
 
         discardEvents(1);
