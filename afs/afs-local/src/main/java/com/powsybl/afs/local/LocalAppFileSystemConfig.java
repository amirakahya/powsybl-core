--- conflicted
+++ resolved
@@ -59,12 +59,7 @@
     }
 
     public static List<LocalAppFileSystemConfig> load(PlatformConfig platformConfig) {
-
-<<<<<<< HEAD
         return platformConfig.getOptionalModuleConfig(CONFIG_MODULE_NAME)
-=======
-        return platformConfig.getOptionalModuleConfig("local-app-file-system")
->>>>>>> 2b11241e
                 .map(moduleConfig -> {
                     List<LocalAppFileSystemConfig> configs = new ArrayList<>();
                     load(moduleConfig, OptionalInt.empty(), configs);
@@ -73,12 +68,8 @@
                         load(moduleConfig, OptionalInt.of(i), configs);
                     }
                     return configs;
-<<<<<<< HEAD
-                }).orElseGet(() -> {
-=======
                 })
                 .orElseGet(() -> {
->>>>>>> 2b11241e
                     List<LocalAppFileSystemConfig> configs = new ArrayList<>();
                     for (Path rootDir : FileSystems.getDefault().getRootDirectories()) {
                         if (Files.isDirectory(rootDir)) {
@@ -87,10 +78,6 @@
                     }
                     return configs;
                 });
-<<<<<<< HEAD
-=======
-
->>>>>>> 2b11241e
     }
 
     private static Path checkRootDir(Path rootDir) {
