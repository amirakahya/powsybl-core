--- conflicted
+++ resolved
@@ -40,13 +40,9 @@
 
     private String sourceFormat;
 
-<<<<<<< HEAD
     private final NetworkDatastore datastore = new EmptyNetworkDatastore();
 
     private final NetworkIndex index = new NetworkIndex(datastore);
-=======
-    private final NetworkIndex index = new NetworkIndex();
->>>>>>> 30e54ae3
 
     private final VariantManagerImpl variantManager;
 
@@ -163,13 +159,10 @@
 
     public NetworkIndex getIndex() {
         return index;
-<<<<<<< HEAD
     }
 
     public NetworkDatastore getDatastore() {
         return datastore;
-=======
->>>>>>> 30e54ae3
     }
 
     @Override
@@ -382,45 +375,6 @@
     @Override
     public LoadImpl getLoad(String id) {
         return index.get(id, LoadImpl.class);
-<<<<<<< HEAD
-    }
-
-    /**
-     * @deprecated Use {@link #getShuntCompensators)} instead.
-     */
-    @Override
-    @Deprecated
-    public Iterable<ShuntCompensator> getShunts() {
-        return getShuntCompensators();
-    }
-
-    /**
-     * @deprecated Use {@link #getShuntCompensatorStream()} instead.
-     */
-    @Override
-    @Deprecated
-    public Stream<ShuntCompensator> getShuntStream() {
-        return getShuntCompensatorStream();
-    }
-
-    /**
-     * @deprecated Use {@link #getShuntCompensatorCount()} instead.
-     */
-    @Override
-    @Deprecated
-    public int getShuntCount() {
-        return getShuntCompensatorCount();
-    }
-
-    /**
-     * @deprecated Use {@link #getShuntCompensator(String)} instead.
-     */
-    @Override
-    @Deprecated
-    public ShuntCompensatorImpl getShunt(String id) {
-        return getShuntCompensator(id);
-=======
->>>>>>> 30e54ae3
     }
 
     @Override
@@ -898,17 +852,10 @@
             mergeDanglingLines(lines, dl1, dl2);
         }
 
-<<<<<<< HEAD
-        // do not forget to remove the other network from its store!!!
-        otherNetwork.index.remove(otherNetwork);
-
-        // merge the stores
-=======
         // do not forget to remove the other network from its index!!!
         otherNetwork.index.remove(otherNetwork);
 
         // merge the indexes
->>>>>>> 30e54ae3
         index.merge(otherNetwork.index);
 
         // fix network back reference of the other network objects
