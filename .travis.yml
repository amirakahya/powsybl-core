language: java

dist: trusty
sudo: required

os:
- linux
- osx

jdk:
<<<<<<< HEAD
- oraclejdk11
=======
- openjdk11
>>>>>>> b4344c8d

addons:
    sonarcloud:
        organization: "powsybl-ci-github"
        token:
            secure: ${SONAR_TOKEN}

script:
- mvn clean verify -Pjacoco coveralls:report sonar:sonar<|MERGE_RESOLUTION|>--- conflicted
+++ resolved
@@ -8,11 +8,7 @@
 - osx
 
 jdk:
-<<<<<<< HEAD
-- oraclejdk11
-=======
 - openjdk11
->>>>>>> b4344c8d
 
 addons:
     sonarcloud:
