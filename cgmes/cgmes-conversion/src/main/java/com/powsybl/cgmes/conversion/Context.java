/**
 * Copyright (c) 2019, RTE (http://www.rte-france.com)
 * This Source Code Form is subject to the terms of the Mozilla Public
 * License, v. 2.0. If a copy of the MPL was not distributed with this
 * file, You can obtain one at http://mozilla.org/MPL/2.0/.
 */

package com.powsybl.cgmes.conversion;

import java.util.HashMap;
import java.util.Map;
import java.util.Objects;

import com.powsybl.iidm.network.Generator;
import com.powsybl.iidm.network.Identifiable;
import com.powsybl.iidm.network.Terminal;
import org.slf4j.Logger;
import org.slf4j.LoggerFactory;

import com.powsybl.cgmes.conversion.Conversion.Config;
import com.powsybl.cgmes.conversion.elements.ACLineSegmentConversion;
import com.powsybl.cgmes.model.CgmesModel;
import com.powsybl.iidm.network.Network;
import com.powsybl.triplestore.api.PropertyBags;

/**
 * @author Luma Zamarreño <zamarrenolm at aia.es>
 */
public class Context {
    public Context(CgmesModel cgmes, Config config, Network network) {
        this.cgmes = Objects.requireNonNull(cgmes);
        this.config = Objects.requireNonNull(config);
        this.network = Objects.requireNonNull(network);

        // Even if the CGMES model is node-breaker,
        // we could decide to ignore the connectivity nodes and
        // create buses directly from topological nodes,
        // the configuration says if we are performing the conversion
        // based on existing node-breaker info
        nodeBreaker = cgmes.isNodeBreaker() && config.useNodeBreaker();

        namingStrategy = new NamingStrategy.Identity();
        boundary = new Boundary(cgmes);
        substationIdMapping = new SubstationIdMapping(this);
        terminalMapping = new TerminalMapping();
        tapChangerTransformers = new TapChangerTransformers();
        dcMapping = new DcMapping(this);
        currentLimitsMapping = new CurrentLimitsMapping(this);
        nodeMapping = new NodeMapping();

        ratioTapChangerTables = new HashMap<>();
<<<<<<< HEAD
        phaseTapChangerTables = new HashMap<>();
=======
        remoteRegulatingTerminals = new HashMap<>();
        reactiveCapabilityCurveData = new HashMap<>();
>>>>>>> 1566ec0c
    }

    public CgmesModel cgmes() {
        return cgmes;
    }

    public Network network() {
        return network;
    }

    public Config config() {
        return config;
    }

    public boolean nodeBreaker() {
        return nodeBreaker;
    }

    public NamingStrategy namingStrategy() {
        return namingStrategy;
    }

    public TerminalMapping terminalMapping() {
        return terminalMapping;
    }

    public NodeMapping nodeMapping() {
        return nodeMapping;
    }

    public TapChangerTransformers tapChangerTransformers() {
        return tapChangerTransformers;
    }

    public SubstationIdMapping substationIdMapping() {
        return substationIdMapping;
    }

    public Boundary boundary() {
        return boundary;
    }

    public DcMapping dc() {
        return dcMapping;
    }

    public CurrentLimitsMapping currentLimitsMapping() {
        return currentLimitsMapping;
    }

    public static String boundaryVoltageLevelId(String nodeId) {
        Objects.requireNonNull(nodeId);
        return nodeId + "_VL";
    }

    public static String boundarySubstationId(String nodeId) {
        Objects.requireNonNull(nodeId);
        return nodeId + "_S";
    }

    public void loadReactiveCapabilityCurveData() {
        PropertyBags rccdata = cgmes.reactiveCapabilityCurveData();
        if (rccdata == null) {
            return;
        }
        rccdata.forEach(p -> {
            String curveId = p.getId("ReactiveCapabilityCurve");
            reactiveCapabilityCurveData.computeIfAbsent(curveId, cid -> new PropertyBags()).add(p);
        });
    }

    public PropertyBags reactiveCapabilityCurveData(String curveId) {
        return reactiveCapabilityCurveData.get(curveId);
    }

    public void loadRatioTapChangerTables() {
        PropertyBags rtcpoints = cgmes.ratioTapChangerTablesPoints();
        if (rtcpoints == null) {
            return;
        }
        rtcpoints.forEach(p -> {
            String tableId = p.getId("RatioTapChangerTable");
            ratioTapChangerTables.computeIfAbsent(tableId, tid -> new PropertyBags()).add(p);
        });
    }

    public void loadPhaseTapChangerTables() {
        PropertyBags ptcpoints = cgmes.phaseTapChangerTablesPoints();
        if (ptcpoints == null) {
            return;
        }
        ptcpoints.forEach(p -> {
            String tableId = p.getId("PhaseTapChangerTable");
            phaseTapChangerTables.computeIfAbsent(tableId, tid -> new PropertyBags()).add(p);
        });
    }

    public PropertyBags ratioTapChangerTable(String tableId) {
        return ratioTapChangerTables.get(tableId);
    }

<<<<<<< HEAD
    public PropertyBags phaseTapChangerTable(String tableId) {
        return phaseTapChangerTables.get(tableId);
=======
    public void putRemoteRegulatingTerminal(String idEq, String topologicalNode) {
        remoteRegulatingTerminals.put(idEq, topologicalNode);
    }

    public void setAllRemoteRegulatingTerminals() {
        remoteRegulatingTerminals.entrySet().removeIf(this::setRegulatingTerminal);
        remoteRegulatingTerminals.forEach((key, value) -> pending("Regulating terminal", String.format("The setting of the regulating terminal of the equipment %s is not handled.", key)));
    }

    private boolean setRegulatingTerminal(Map.Entry<String, String> entry) {
        Identifiable i = network.getIdentifiable(entry.getKey());
        if (i instanceof Generator) {
            Generator g = (Generator) i;
            Terminal regTerminal = terminalMapping.findFromTopologicalNode(entry.getValue());
            if (regTerminal == null) {
                missing(String.format("IIDM terminal for this CGMES topological node: %s", entry.getValue()));
            } else {
                g.setRegulatingTerminal(regTerminal);
                return true;
            }
        }
        // TODO add cases for ratioTapChangers and phaseTapChangers
        return false;
>>>>>>> 1566ec0c
    }

    public void startLinesConversion() {
        countLines = 0;
        countLinesWithSvPowerFlowsAtEnds = 0;
    }

    public void anotherLineConversion(ACLineSegmentConversion c) {
        Objects.requireNonNull(c);
        countLines++;
        if (c.terminalPowerFlow(1).defined() && c.terminalPowerFlow(2).defined()) {
            countLinesWithSvPowerFlowsAtEnds++;
        }
    }

    public void endLinesConversion() {
        String enough = countLinesWithSvPowerFlowsAtEnds < countLines ? "FEW" : "ENOUGH";
        LOG.info("{} lines with SvPowerFlow values at ends: {} / {}",
                enough,
                countLinesWithSvPowerFlowsAtEnds,
                countLines);
    }

    public void invalid(String what, String reason) {
        LOG.warn("Invalid {}. Reason: {}", what, reason);
    }

    public void ignored(String what, String reason) {
        LOG.warn("Ignored {}. Reason: {}", what, reason);
    }

    public void pending(String what, String reason) {
        LOG.info("PENDING {}. Reason: {}", what, reason);
    }

    public void fixed(String what, String reason) {
        LOG.warn("Fixed {}. Reason: {}", what, reason);
    }

    public void fixed(String what, String reason, double wrong, double fixed) {
        LOG.warn("Fixed {}. Reason: {}. Wrong {}, fixed {}", what, reason, wrong, fixed);
    }

    public void missing(String what) {
        LOG.warn("Missing {}", what);
    }

    public void missing(String what, double defaultValue) {
        LOG.warn("Missing {}. Used default value {}", what, defaultValue);
    }

    private final CgmesModel cgmes;
    private final Network network;
    private final Config config;
    private final boolean nodeBreaker;
    private final NamingStrategy namingStrategy;
    private final SubstationIdMapping substationIdMapping;
    private final Boundary boundary;
    private final TerminalMapping terminalMapping;
    private final NodeMapping nodeMapping;
    private final TapChangerTransformers tapChangerTransformers;
    private final DcMapping dcMapping;
    private final CurrentLimitsMapping currentLimitsMapping;

    private final Map<String, PropertyBags> ratioTapChangerTables;
<<<<<<< HEAD
    private final Map<String, PropertyBags> phaseTapChangerTables;
=======
    private final Map<String, String> remoteRegulatingTerminals;
    private final Map<String, PropertyBags> reactiveCapabilityCurveData;
>>>>>>> 1566ec0c

    private int countLines;
    private int countLinesWithSvPowerFlowsAtEnds;

    private static final Logger LOG = LoggerFactory.getLogger(Context.class);
}<|MERGE_RESOLUTION|>--- conflicted
+++ resolved
@@ -49,12 +49,9 @@
         nodeMapping = new NodeMapping();
 
         ratioTapChangerTables = new HashMap<>();
-<<<<<<< HEAD
         phaseTapChangerTables = new HashMap<>();
-=======
         remoteRegulatingTerminals = new HashMap<>();
         reactiveCapabilityCurveData = new HashMap<>();
->>>>>>> 1566ec0c
     }
 
     public CgmesModel cgmes() {
@@ -156,10 +153,10 @@
         return ratioTapChangerTables.get(tableId);
     }
 
-<<<<<<< HEAD
     public PropertyBags phaseTapChangerTable(String tableId) {
         return phaseTapChangerTables.get(tableId);
-=======
+    }
+    
     public void putRemoteRegulatingTerminal(String idEq, String topologicalNode) {
         remoteRegulatingTerminals.put(idEq, topologicalNode);
     }
@@ -183,7 +180,6 @@
         }
         // TODO add cases for ratioTapChangers and phaseTapChangers
         return false;
->>>>>>> 1566ec0c
     }
 
     public void startLinesConversion() {
@@ -249,12 +245,9 @@
     private final CurrentLimitsMapping currentLimitsMapping;
 
     private final Map<String, PropertyBags> ratioTapChangerTables;
-<<<<<<< HEAD
     private final Map<String, PropertyBags> phaseTapChangerTables;
-=======
     private final Map<String, String> remoteRegulatingTerminals;
     private final Map<String, PropertyBags> reactiveCapabilityCurveData;
->>>>>>> 1566ec0c
 
     private int countLines;
     private int countLinesWithSvPowerFlowsAtEnds;
