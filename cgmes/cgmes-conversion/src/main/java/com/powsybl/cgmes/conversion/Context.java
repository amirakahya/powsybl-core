/**
 * Copyright (c) 2019, RTE (http://www.rte-france.com)
 * This Source Code Form is subject to the terms of the Mozilla Public
 * License, v. 2.0. If a copy of the MPL was not distributed with this
 * file, You can obtain one at http://mozilla.org/MPL/2.0/.
 */

package com.powsybl.cgmes.conversion;

import java.util.HashMap;
import java.util.Map;
import java.util.Objects;

import org.slf4j.Logger;
import org.slf4j.LoggerFactory;

import com.powsybl.cgmes.conversion.Conversion.Config;
import com.powsybl.cgmes.conversion.elements.ACLineSegmentConversion;
import com.powsybl.cgmes.model.CgmesModel;
import com.powsybl.iidm.network.Network;
import com.powsybl.triplestore.api.PropertyBags;

/**
 * @author Luma Zamarreño <zamarrenolm at aia.es>
 */
public class Context {
    public Context(CgmesModel cgmes, Config config, Network network) {
        this.cgmes = Objects.requireNonNull(cgmes);
        this.config = Objects.requireNonNull(config);
        this.network = Objects.requireNonNull(network);

        // Even if the CGMES model is node-breaker,
        // we could decide to ignore the connectivity nodes and
        // create buses directly from topological nodes,
        // the configuration says if we are performing the conversion
        // based on existing node-breaker info
        nodeBreaker = cgmes.isNodeBreaker() && config.useNodeBreaker();

        namingStrategy = new NamingStrategy.Identity();
        boundary = new Boundary(cgmes);
        substationIdMapping = new SubstationIdMapping(this);
        terminalMapping = new TerminalMapping();
        tapChangerTransformers = new TapChangerTransformers();
        dcMapping = new DcMapping(this);
        currentLimitsMapping = new CurrentLimitsMapping(this);
        regulatingControlMapping = new RegulatingControlMapping(this);
        nodeMapping = new NodeMapping();

        ratioTapChangerTables = new HashMap<>();
<<<<<<< HEAD
        phaseTapChangerTables = new HashMap<>();
        remoteRegulatingTerminals = new HashMap<>();
=======
>>>>>>> 87fb6aba
        reactiveCapabilityCurveData = new HashMap<>();
    }

    public CgmesModel cgmes() {
        return cgmes;
    }

    public Network network() {
        return network;
    }

    public Config config() {
        return config;
    }

    public boolean nodeBreaker() {
        return nodeBreaker;
    }

    public NamingStrategy namingStrategy() {
        return namingStrategy;
    }

    public TerminalMapping terminalMapping() {
        return terminalMapping;
    }

    public NodeMapping nodeMapping() {
        return nodeMapping;
    }

    public TapChangerTransformers tapChangerTransformers() {
        return tapChangerTransformers;
    }

    public SubstationIdMapping substationIdMapping() {
        return substationIdMapping;
    }

    public Boundary boundary() {
        return boundary;
    }

    public DcMapping dc() {
        return dcMapping;
    }

    public CurrentLimitsMapping currentLimitsMapping() {
        return currentLimitsMapping;
    }

    public RegulatingControlMapping regulatingControlMapping() {
        return regulatingControlMapping;
    }

    public static String boundaryVoltageLevelId(String nodeId) {
        Objects.requireNonNull(nodeId);
        return nodeId + "_VL";
    }

    public static String boundarySubstationId(String nodeId) {
        Objects.requireNonNull(nodeId);
        return nodeId + "_S";
    }

    public void loadReactiveCapabilityCurveData() {
        PropertyBags rccdata = cgmes.reactiveCapabilityCurveData();
        if (rccdata == null) {
            return;
        }
        rccdata.forEach(p -> {
            String curveId = p.getId("ReactiveCapabilityCurve");
            reactiveCapabilityCurveData.computeIfAbsent(curveId, cid -> new PropertyBags()).add(p);
        });
    }

    public PropertyBags reactiveCapabilityCurveData(String curveId) {
        return reactiveCapabilityCurveData.get(curveId);
    }

    public void loadRatioTapChangerTables() {
        PropertyBags rtcpoints = cgmes.ratioTapChangerTablesPoints();
        if (rtcpoints == null) {
            return;
        }
        rtcpoints.forEach(p -> {
            String tableId = p.getId("RatioTapChangerTable");
            ratioTapChangerTables.computeIfAbsent(tableId, tid -> new PropertyBags()).add(p);
        });
    }

    public void loadPhaseTapChangerTables() {
        PropertyBags ptcpoints = cgmes.phaseTapChangerTablesPoints();
        if (ptcpoints == null) {
            return;
        }
        ptcpoints.forEach(p -> {
            String tableId = p.getId("PhaseTapChangerTable");
            phaseTapChangerTables.computeIfAbsent(tableId, tid -> new PropertyBags()).add(p);
        });
    }

    public PropertyBags ratioTapChangerTable(String tableId) {
        return ratioTapChangerTables.get(tableId);
    }

<<<<<<< HEAD
    public PropertyBags phaseTapChangerTable(String tableId) {
        return phaseTapChangerTables.get(tableId);
    }

    public void putRemoteRegulatingTerminal(String idEq, String topologicalNode) {
        remoteRegulatingTerminals.put(idEq, topologicalNode);
    }

    public void setAllRemoteRegulatingTerminals() {
        remoteRegulatingTerminals.entrySet().removeIf(this::setRegulatingTerminal);
        remoteRegulatingTerminals.forEach((key, value) -> pending("Regulating terminal", String.format("The setting of the regulating terminal of the equipment %s is not handled.", key)));
    }

    private boolean setRegulatingTerminal(Map.Entry<String, String> entry) {
        Identifiable i = network.getIdentifiable(entry.getKey());
        if (i instanceof Generator) {
            Generator g = (Generator) i;
            Terminal regTerminal = terminalMapping.findFromTopologicalNode(entry.getValue());
            if (regTerminal == null) {
                missing(String.format("IIDM terminal for this CGMES topological node: %s", entry.getValue()));
            } else {
                g.setRegulatingTerminal(regTerminal);
                return true;
            }
        }
        // TODO add cases for ratioTapChangers and phaseTapChangers
        return false;
    }

=======
>>>>>>> 87fb6aba
    public void startLinesConversion() {
        countLines = 0;
        countLinesWithSvPowerFlowsAtEnds = 0;
    }

    public void anotherLineConversion(ACLineSegmentConversion c) {
        Objects.requireNonNull(c);
        countLines++;
        if (c.terminalPowerFlow(1).defined() && c.terminalPowerFlow(2).defined()) {
            countLinesWithSvPowerFlowsAtEnds++;
        }
    }

    public void endLinesConversion() {
        String enough = countLinesWithSvPowerFlowsAtEnds < countLines ? "FEW" : "ENOUGH";
        LOG.info("{} lines with SvPowerFlow values at ends: {} / {}",
                enough,
                countLinesWithSvPowerFlowsAtEnds,
                countLines);
    }

    public void invalid(String what, String reason) {
        LOG.warn("Invalid {}. Reason: {}", what, reason);
    }

    public void ignored(String what, String reason) {
        LOG.warn("Ignored {}. Reason: {}", what, reason);
    }

    public void pending(String what, String reason) {
        LOG.info("PENDING {}. Reason: {}", what, reason);
    }

    public void fixed(String what, String reason) {
        LOG.warn("Fixed {}. Reason: {}", what, reason);
    }

    public void fixed(String what, String reason, double wrong, double fixed) {
        LOG.warn("Fixed {}. Reason: {}. Wrong {}, fixed {}", what, reason, wrong, fixed);
    }

    public void missing(String what) {
        LOG.warn("Missing {}", what);
    }

    public void missing(String what, double defaultValue) {
        LOG.warn("Missing {}. Used default value {}", what, defaultValue);
    }

    private final CgmesModel cgmes;
    private final Network network;
    private final Config config;
    private final boolean nodeBreaker;
    private final NamingStrategy namingStrategy;
    private final SubstationIdMapping substationIdMapping;
    private final Boundary boundary;
    private final TerminalMapping terminalMapping;
    private final NodeMapping nodeMapping;
    private final TapChangerTransformers tapChangerTransformers;
    private final DcMapping dcMapping;
    private final CurrentLimitsMapping currentLimitsMapping;
    private final RegulatingControlMapping regulatingControlMapping;

    private final Map<String, PropertyBags> ratioTapChangerTables;
<<<<<<< HEAD
    private final Map<String, PropertyBags> phaseTapChangerTables;
    private final Map<String, String> remoteRegulatingTerminals;
=======
>>>>>>> 87fb6aba
    private final Map<String, PropertyBags> reactiveCapabilityCurveData;

    private int countLines;
    private int countLinesWithSvPowerFlowsAtEnds;

    private static final Logger LOG = LoggerFactory.getLogger(Context.class);
}<|MERGE_RESOLUTION|>--- conflicted
+++ resolved
@@ -17,7 +17,10 @@
 import com.powsybl.cgmes.conversion.Conversion.Config;
 import com.powsybl.cgmes.conversion.elements.ACLineSegmentConversion;
 import com.powsybl.cgmes.model.CgmesModel;
+import com.powsybl.iidm.network.Generator;
+import com.powsybl.iidm.network.Identifiable;
 import com.powsybl.iidm.network.Network;
+import com.powsybl.iidm.network.Terminal;
 import com.powsybl.triplestore.api.PropertyBags;
 
 /**
@@ -47,11 +50,8 @@
         nodeMapping = new NodeMapping();
 
         ratioTapChangerTables = new HashMap<>();
-<<<<<<< HEAD
         phaseTapChangerTables = new HashMap<>();
         remoteRegulatingTerminals = new HashMap<>();
-=======
->>>>>>> 87fb6aba
         reactiveCapabilityCurveData = new HashMap<>();
     }
 
@@ -158,7 +158,6 @@
         return ratioTapChangerTables.get(tableId);
     }
 
-<<<<<<< HEAD
     public PropertyBags phaseTapChangerTable(String tableId) {
         return phaseTapChangerTables.get(tableId);
     }
@@ -188,8 +187,6 @@
         return false;
     }
 
-=======
->>>>>>> 87fb6aba
     public void startLinesConversion() {
         countLines = 0;
         countLinesWithSvPowerFlowsAtEnds = 0;
@@ -254,11 +251,8 @@
     private final RegulatingControlMapping regulatingControlMapping;
 
     private final Map<String, PropertyBags> ratioTapChangerTables;
-<<<<<<< HEAD
     private final Map<String, PropertyBags> phaseTapChangerTables;
     private final Map<String, String> remoteRegulatingTerminals;
-=======
->>>>>>> 87fb6aba
     private final Map<String, PropertyBags> reactiveCapabilityCurveData;
 
     private int countLines;
