--- conflicted
+++ resolved
@@ -176,11 +176,8 @@
         context.substationIdMapping().build();
         context.dc().initialize();
         context.loadRatioTapChangerTables();
-<<<<<<< HEAD
         context.loadPhaseTapChangerTables();
-=======
         context.loadReactiveCapabilityCurveData();
->>>>>>> 1566ec0c
         profiling.end("createContext");
         return context;
     }
