--- conflicted
+++ resolved
@@ -44,13 +44,8 @@
         fileSystem.close();
     }
 
-<<<<<<< HEAD
-    //@Test
-    public void microBERatioPhaseTabularTest() throws IOException {
-=======
     @Test
     public void microBERatioPhaseTabularTest() {
->>>>>>> 87fb6aba
         Network network = new CgmesImport(platformConfig)
                 .importData(catalogModified.microGridBaseCaseBERatioPhaseTapChangerTabular().dataSource(), null);
         RatioTapChanger rtc = network.getTwoWindingsTransformer("_b94318f6-6d24-4f56-96b9-df2531ad6543")
