<?xml version="1.0" encoding="UTF-8"?>
<!--

    Copyright (c) 2016, All partners of the iTesla project (http://www.itesla-project.eu/consortium)
    This Source Code Form is subject to the terms of the Mozilla Public
    License, v. 2.0. If a copy of the MPL was not distributed with this
    file, You can obtain one at http://mozilla.org/MPL/2.0/.

-->
<project xmlns="http://maven.apache.org/POM/4.0.0" xmlns:xsi="http://www.w3.org/2001/XMLSchema-instance"
         xsi:schemaLocation="http://maven.apache.org/POM/4.0.0 http://maven.apache.org/xsd/maven-4.0.0.xsd">
    <modelVersion>4.0.0</modelVersion>

    <parent>
        <groupId>eu.itesla_project</groupId>
        <artifactId>ipst-core</artifactId>
        <version>0.1-SNAPSHOT</version>
    </parent>

    <artifactId>iidm-converter-api</artifactId>

    <name>IIDM converter API</name>
    <description>This is the API for IIDM importers and exporters</description>

    <build>
        <plugins>
            <plugin>
                <artifactId>maven-compiler-plugin</artifactId>
                <configuration>
                    <compilerId>groovy-eclipse-compiler</compilerId>
                </configuration>
            </plugin>
        </plugins>
    </build>

    <dependencies>
        <dependency>
            <groupId>org.slf4j</groupId>
            <artifactId>slf4j-api</artifactId>
        </dependency>
        <dependency>
            <groupId>com.google.auto.service</groupId>
            <artifactId>auto-service</artifactId>
        </dependency>
        <dependency>
            <groupId>${project.groupId}</groupId>
            <artifactId>iidm-network-api</artifactId>
            <version>${project.version}</version>
        </dependency>
        <dependency>
            <groupId>${project.groupId}</groupId>
            <artifactId>computation</artifactId>
            <version>${project.version}</version>
        </dependency>
        <dependency>
            <groupId>${project.groupId}</groupId>
            <artifactId>computation-local</artifactId>
            <version>${project.version}</version>
        </dependency>
        <dependency>
            <groupId>org.apache.commons</groupId>
            <artifactId>commons-compress</artifactId>
        </dependency>
        <dependency>
            <groupId>junit</groupId>
            <artifactId>junit</artifactId>
            <scope>test</scope>
        </dependency>
        <dependency>
<<<<<<< HEAD
            <groupId>org.mockito</groupId>
            <artifactId>mockito-all</artifactId>
=======
            <groupId>com.google.jimfs</groupId>
            <artifactId>jimfs</artifactId>
>>>>>>> 423d0dcb
            <scope>test</scope>
        </dependency>
        <dependency>
            <groupId>org.slf4j</groupId>
            <artifactId>slf4j-simple</artifactId>
            <scope>test</scope>
        </dependency>
<<<<<<< HEAD
        <dependency>
            <groupId>org.jboss.shrinkwrap</groupId>
            <artifactId>shrinkwrap-api-nio2</artifactId>
            <scope>test</scope>
        </dependency>
        <dependency>
            <groupId>org.jboss.shrinkwrap</groupId>
            <artifactId>shrinkwrap-impl-nio2</artifactId>
            <scope>test</scope>
        </dependency>
        <dependency>
            <groupId>eu.itesla_project</groupId>
            <artifactId>computation</artifactId>
            <version>${project.version}</version>
            <type>test-jar</type>
            <scope>test</scope>
        </dependency>
=======
>>>>>>> 423d0dcb
    </dependencies>
</project><|MERGE_RESOLUTION|>--- conflicted
+++ resolved
@@ -67,13 +67,8 @@
             <scope>test</scope>
         </dependency>
         <dependency>
-<<<<<<< HEAD
-            <groupId>org.mockito</groupId>
-            <artifactId>mockito-all</artifactId>
-=======
             <groupId>com.google.jimfs</groupId>
             <artifactId>jimfs</artifactId>
->>>>>>> 423d0dcb
             <scope>test</scope>
         </dependency>
         <dependency>
@@ -81,15 +76,14 @@
             <artifactId>slf4j-simple</artifactId>
             <scope>test</scope>
         </dependency>
-<<<<<<< HEAD
         <dependency>
-            <groupId>org.jboss.shrinkwrap</groupId>
-            <artifactId>shrinkwrap-api-nio2</artifactId>
+            <groupId>org.mockito</groupId>
+            <artifactId>mockito-all</artifactId>
             <scope>test</scope>
         </dependency>
         <dependency>
-            <groupId>org.jboss.shrinkwrap</groupId>
-            <artifactId>shrinkwrap-impl-nio2</artifactId>
+            <groupId>org.slf4j</groupId>
+            <artifactId>slf4j-simple</artifactId>
             <scope>test</scope>
         </dependency>
         <dependency>
@@ -99,7 +93,5 @@
             <type>test-jar</type>
             <scope>test</scope>
         </dependency>
-=======
->>>>>>> 423d0dcb
     </dependencies>
 </project>